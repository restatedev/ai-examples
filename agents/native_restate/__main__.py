import hypercorn
import asyncio
import restate

from agent import agent
from account import account
<<<<<<< HEAD
from restate_agents.agent.agent_session import agent_session
=======
>>>>>>> 2d4683ed


def main():
    app = restate.app(
        services=[
            agent,
            account,
        ]
    )

    conf = hypercorn.Config()
    conf.bind = ["0.0.0.0:9080"]
    asyncio.run(hypercorn.asyncio.serve(app, conf))


if __name__ == "__main__":
    main()<|MERGE_RESOLUTION|>--- conflicted
+++ resolved
@@ -4,10 +4,6 @@
 
 from agent import agent
 from account import account
-<<<<<<< HEAD
-from restate_agents.agent.agent_session import agent_session
-=======
->>>>>>> 2d4683ed
 
 
 def main():
