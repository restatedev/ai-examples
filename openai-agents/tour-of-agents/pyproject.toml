--- conflicted
+++ resolved
@@ -7,20 +7,13 @@
 dependencies = [
     "httpx",
     "hypercorn",
-<<<<<<< HEAD
-    "restate-sdk[serde]>=0.13.1",
-=======
     "restate-sdk[serde]>=0.13.2",
->>>>>>> 16378539
     "pydantic>=2.11.9",
     "openai-agents>=0.6.2",
 ]
 
 [tool.hatch.build.targets.wheel]
 packages = ["app"]
-
-[tool.uv.sources]
-restate-sdk = { path = "../../../sdk-python/dist/restate_sdk-0.13.1-cp313-cp313-linux_x86_64.whl" }
 
 [build-system]
 requires = ["hatchling"]
