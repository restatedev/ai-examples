--- conflicted
+++ resolved
@@ -18,11 +18,7 @@
 @function_tool(failure_error_function=raise_terminal_errors)
 async def get_weather(city: WeatherRequest) -> WeatherResponse:
     """Get the current weather for a given city."""
-<<<<<<< HEAD
-    return await restate_context().run_typed("get weather", fetch_weather, city=city)
-=======
     return await restate_context().run_typed("get weather", fetch_weather, req=city)
->>>>>>> 16378539
 
 
 # <end_here>
